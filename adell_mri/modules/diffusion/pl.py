<<<<<<< HEAD
import numpy as np
import torch
import lightning.pytorch as pl
=======
>>>>>>> 3fb651c9
from typing import Callable, List

import lightning.pytorch as pl
import torch

from generative.inferers import DiffusionInferer
from generative.networks.nets import DiffusionModelUNet
from generative.networks.schedulers import DDPMScheduler
<<<<<<< HEAD
from .embedder import Embedder
from ..learning_rate import CosineAnnealingWithWarmupLR
=======

>>>>>>> 3fb651c9
from ..classification.pl import meta_tensors_to_tensors
from ..learning_rate import CosineAnnealingWithWarmupLR


class DiffusionUNetPL(DiffusionModelUNet, pl.LightningModule):
    def __init__(
        self,
        inferer: Callable = DiffusionInferer,
        scheduler: Callable = DDPMScheduler,
        embedder: Embedder = None,
        image_key: str = "image",
        cat_condition_key: str = "cat_condition",
        num_condition_key: str = "num_condition",
        uncondition_proba: float = 0.15,
        n_epochs: int = 100,
        warmup_steps: int = 0,
        start_decay: int = 0,
        training_dataloader_call: Callable = None,
        batch_size: int = 16,
        learning_rate: float = 0.001,
        weight_decay: float = 0.0,
        seed: int = 42,
        *args,
        **kwargs,
    ):
        super().__init__(*args, **kwargs)

        self.inferer = inferer
        self.scheduler = scheduler
        self.embedder = embedder
        self.image_key = image_key
        self.cat_condition_key = cat_condition_key
        self.num_condition_key = num_condition_key
        self.uncondition_proba = uncondition_proba
        self.n_epochs = n_epochs
        self.warmup_steps = warmup_steps
        self.start_decay = start_decay
        self.training_dataloader_call = training_dataloader_call
        self.batch_size = batch_size
        self.learning_rate = learning_rate
        self.weight_decay = weight_decay
        self.seed = seed

        self.g = torch.Generator()
        self.g.manual_seed(self.seed)
        self.rng = np.random.default_rng(self.seed)
        self.noise_steps = self.scheduler.num_train_timesteps
        self.loss_fn = torch.nn.MSELoss()

    def calculate_loss(self, prediction, epsilon):
        loss = self.loss_fn(prediction, epsilon)
        return loss.mean()

    def randn_like(self, x: torch.Tensor):
        return (
            torch.randn(
                size=x.shape, generator=self.g, dtype=x.dtype, layout=x.layout
            )
            .contiguous()
            .to(x.device)
        )

    def timesteps_like(self, x: torch.Tensor):
        return (
            torch.randint(0, self.noise_steps, (x.shape[0],), generator=self.g)
            .to(x.device)
            .long()
        )

    def step(
        self,
        x: torch.Tensor,
        timesteps: torch.Tensor = None,
        context: torch.Tensor = None,
    ):
        epsilon = self.randn_like(x)
        if timesteps is None:
            timesteps = self.timesteps_like(x)
        else:
            timesteps = timesteps.long()
        epsilon_pred = self.inferer(
            inputs=x,
            diffusion_model=self,
            noise=epsilon,
            timesteps=timesteps,
            condition=context,
        )
        loss = self.calculate_loss(epsilon_pred, epsilon)
        return loss

    def unpack_batch(self, batch) -> tuple[torch.Tensor, torch.Tensor]:
        x = batch[self.image_key]
        if self.with_conditioning is True:
            if self.rng.random() < self.uncondition_proba:
                condition = self.embedder.unconditional_like(x)
            else:
                if self.cat_condition_key is not None:
                    cat_condition = batch[self.cat_condition_key]
                else:
                    cat_condition = None
                if self.num_condition_key is not None:
                    num_condition = batch[self.num_condition_key]
                else:
                    num_condition = None
                # expects three dimensions (batch, seq, embedding size)
                condition = self.embedder(cat_condition, num_condition)
            if len(condition.shape) < 3:
                condition = condition.unsqueeze(1)
        else:
            condition = None
        return x, condition

    def on_before_batch_transfer(self, batch, dataloader_idx):
        return meta_tensors_to_tensors(batch)

    def training_step(self, batch: dict, batch_idx: int):
        x, condition = self.unpack_batch(batch)
        loss = self.step(x, context=condition)
        self.log("loss", loss, on_step=True, prog_bar=True)
        return loss

    def validation_step(self, batch: dict, batch_idx: int):
        x, condition = self.unpack_batch(batch)
        loss = self.step(x, context=condition)
        self.log("val_loss", loss, on_epoch=True, prog_bar=True)
        return loss

    def test_step(self, batch: dict, batch_idx: int):
        x, condition = self.unpack_batch(batch)
        loss = self.step(x, context=condition)
        self.log("test_loss", loss)
        return loss

    @property
    def device(self):
        return next(self.parameters()).device

    @torch.inference_mode()
    def generate_image(
        self,
        size: List[int],
        n: int,
        input_image: torch.Tensor = None,
        skip_steps: int = 0,
        cat_condition: torch.Tensor = None,
        num_condition: torch.Tensor = None,
    ):
        noise = torch.randn([n, self.in_channels, *size], device=self.device)
        if input_image is None:
            input_image = noise
        else:
            input_image = self.inferer.scheduler.add_noise(
                original_samples=input_image,
                noise=noise[0].to(input_image),
                timesteps=torch.as_tensor(
                    self.scheduler.num_train_timesteps - skip_steps
                ),
            )
        if self.embedder is not None:
            condition = self.embedder(
                X_cat=cat_condition,
                X_num=num_condition,
                batch_size=n,
                update_queues=False,
            )
            if len(condition.shape) < 3:
                condition = condition.unsqueeze(1)
        else:
            condition = None
        sample = self.inferer.sample(
            input_noise=input_image,
            diffusion_model=self,
            scheduler=self.scheduler,
            conditioning=condition,
            skip_steps=skip_steps,
        )

        return sample

    def train_dataloader(self) -> torch.utils.data.DataLoader:
        return self.training_dataloader_call(self.batch_size)

    def configure_optimizers(self):
        optimizer = torch.optim.AdamW(
            self.parameters(),
            lr=self.learning_rate,
            weight_decay=self.weight_decay,
        )
        lr_schedulers = CosineAnnealingWithWarmupLR(
            optimizer,
            T_max=self.n_epochs,
            start_decay=self.start_decay,
            n_warmup_steps=self.warmup_steps,
            eta_min=0.0,
        )

        return {
            "optimizer": optimizer,
            "lr_scheduler": lr_schedulers,
            "monitor": "val_loss",
        }<|MERGE_RESOLUTION|>--- conflicted
+++ resolved
@@ -1,9 +1,6 @@
-<<<<<<< HEAD
 import numpy as np
 import torch
 import lightning.pytorch as pl
-=======
->>>>>>> 3fb651c9
 from typing import Callable, List
 
 import lightning.pytorch as pl
@@ -12,13 +9,8 @@
 from generative.inferers import DiffusionInferer
 from generative.networks.nets import DiffusionModelUNet
 from generative.networks.schedulers import DDPMScheduler
-<<<<<<< HEAD
+from ..classification.pl import meta_tensors_to_tensors
 from .embedder import Embedder
-from ..learning_rate import CosineAnnealingWithWarmupLR
-=======
-
->>>>>>> 3fb651c9
-from ..classification.pl import meta_tensors_to_tensors
 from ..learning_rate import CosineAnnealingWithWarmupLR
 
 
